// Licensed to the .NET Foundation under one or more agreements.
// The .NET Foundation licenses this file to you under the MIT license.
// See the LICENSE file in the project root for more information.

using System;
using System.Collections.Generic;
using System.Data;
using System.Globalization;
using System.IO;
using System.Reflection;
using System.Threading.Tasks;
using Xunit;

namespace Microsoft.Data.SqlClient.ManualTesting.Tests
{
    public static class DataTestUtility
    {
        public static readonly string NpConnStr = null;
        public static readonly string TcpConnStr = null;
        public static readonly string AADPasswordConnStr = null;
        public static readonly string TcpEnclaveConnStr = null;
        public const string UdtTestDbName = "UdtTestDb";
        private static readonly Assembly s_systemDotData = typeof(Microsoft.Data.SqlClient.SqlConnection).GetTypeInfo().Assembly;
        private static readonly Type s_tdsParserStateObjectFactory = s_systemDotData?.GetType("Microsoft.Data.SqlClient.TdsParserStateObjectFactory");
        private static readonly PropertyInfo s_useManagedSNI = s_tdsParserStateObjectFactory?.GetProperty("UseManagedSNI", BindingFlags.Static | BindingFlags.Public);

        private static readonly string[] s_azureSqlServerEndpoints = {".database.windows.net",
                                                                     ".database.cloudapi.de",
                                                                     ".database.usgovcloudapi.net",
                                                                     ".database.chinacloudapi.cn"};

        private static Dictionary<string, bool> databasesAvailable;

        static DataTestUtility()
        {
            NpConnStr = Environment.GetEnvironmentVariable("TEST_NP_CONN_STR");
            TcpConnStr = Environment.GetEnvironmentVariable("TEST_TCP_CONN_STR");
            AADPasswordConnStr = Environment.GetEnvironmentVariable("AAD_PASSWORD_CONN_STR");
            TcpEnclaveConnStr = Environment.GetEnvironmentVariable("TEST_TCP_ENCLAVE_CONN_STR");
        }

        public static bool IsDatabasePresent(string name)
        {
            databasesAvailable = databasesAvailable ?? new Dictionary<string, bool>();
            bool present = false;
            if (AreConnStringsSetup() && !string.IsNullOrEmpty(name) && !databasesAvailable.TryGetValue(name, out present))
            {
                var builder = new SqlConnectionStringBuilder(TcpConnStr);
                builder.ConnectTimeout = 2;
                using (var connection = new SqlConnection(builder.ToString()))
                using (var command = new SqlCommand("SELECT COUNT(*) FROM sys.databases WHERE name=@name", connection))
                {
                    connection.Open();
                    command.Parameters.AddWithValue("name", name);
                    present = Convert.ToInt32(command.ExecuteScalar()) == 1;
                }
                databasesAvailable[name] = present;
            }
            return present;
        }

        public static bool IsUdtTestDatabasePresent() => IsDatabasePresent(UdtTestDbName);

        public static bool AreConnStringsSetup()
        {
            return !string.IsNullOrEmpty(NpConnStr) && !string.IsNullOrEmpty(TcpConnStr);
        }

        public static bool IsAADPasswordConnStrSetup()
        {
            return !string.IsNullOrEmpty(AADPasswordConnStr);
        }

        public static bool IsNotAzureServer() => !DataTestUtility.IsAzureSqlServer(new SqlConnectionStringBuilder((DataTestUtility.TcpConnStr)).DataSource);

        public static bool IsUsingManagedSNI() => (bool)(s_useManagedSNI?.GetValue(null) ?? false);

        public static bool IsUsingNativeSNI() => !IsUsingManagedSNI();

        public static bool IsUTF8Supported()
        {
            bool retval = false;
            if (AreConnStringsSetup())
            {
                using (SqlConnection connection = new SqlConnection(DataTestUtility.TcpConnStr))
                using (SqlCommand command = new SqlCommand())
                {
                    command.Connection = connection;
                    command.CommandText = "SELECT CONNECTIONPROPERTY('SUPPORT_UTF8')";
                    connection.Open();

                    using (SqlDataReader reader = command.ExecuteReader())
                    {
                        while (reader.Read())
                        {
                            // CONNECTIONPROPERTY('SUPPORT_UTF8') returns NULL in SQLServer versions that don't support UTF-8.
                            retval = !reader.IsDBNull(0);
                        }
                    }
                }
            }
            return retval;
        }

        public static bool IsEnclaveEnabled()
        {
            if (AreConnStringsSetup())
            {
                using (SqlConnection connection = new SqlConnection(DataTestUtility.TcpConnStr))
                using (SqlCommand command = new SqlCommand())
                {
                    command.Connection = connection;
                    command.CommandText = @"SELECT [value_in_use] FROM sys.configurations WHERE [name] = 'column encryption enclave type';";
                    connection.Open();

                    using (SqlDataReader reader = command.ExecuteReader())
                    {
                        while (reader.Read())
                        {
                            if (reader.GetInt32(0) > 0)
                            {
                                return true;
                            }
                        }
                    }
                }
            }

            return false;
        }
<<<<<<< HEAD

=======
>>>>>>> 6129bf74

        // the name length will be no more then (16 + prefix.Length + escapeLeft.Length + escapeRight.Length)
        // some providers does not support names (Oracle supports up to 30)
        public static string GetUniqueName(string prefix)
        {
            string escapeLeft = "[";
            string escapeRight = "]";
            string uniqueName = string.Format("{0}{1}_{2}_{3}{4}",
                escapeLeft,
                prefix,
                DateTime.Now.Ticks.ToString("X", CultureInfo.InvariantCulture), // up to 8 characters
                Guid.NewGuid().ToString().Substring(0, 6), // take the first 6 characters only
                escapeRight);
            return uniqueName;
        }

        // SQL Server supports long names (up to 128 characters), add extra info for troubleshooting
        public static string GetUniqueNameForSqlServer(string prefix)
        {
            string extendedPrefix = string.Format(
                "{0}_{1}@{2}",
                prefix,
                Environment.UserName,
                Environment.MachineName,
                DateTime.Now.ToString("yyyy_MM_dd", CultureInfo.InvariantCulture));
            string name = GetUniqueName(extendedPrefix);
            if (name.Length > 128)
            {
                throw new ArgumentOutOfRangeException("the name is too long - SQL Server names are limited to 128");
            }
            return name;
        }

        public static bool IsLocalDBInstalled() => int.TryParse(Environment.GetEnvironmentVariable("TEST_LOCALDB_INSTALLED"), out int result) ? result == 1 : false;

        public static bool IsIntegratedSecuritySetup() => int.TryParse(Environment.GetEnvironmentVariable("TEST_INTEGRATEDSECURITY_SETUP"), out int result) ? result == 1 : false;

        public static string getAccessToken()
        {
            return Environment.GetEnvironmentVariable("TEST_ACCESSTOKEN_SETUP");
        }

        public static bool IsAccessTokenSetup() => string.IsNullOrEmpty(getAccessToken()) ? false : true;

        public static bool IsFileStreamSetup() => int.TryParse(Environment.GetEnvironmentVariable("TEST_FILESTREAM_SETUP"), out int result) ? result == 1 : false;

        // This method assumes dataSource parameter is in TCP connection string format.
        public static bool IsAzureSqlServer(string dataSource)
        {
            int i = dataSource.LastIndexOf(',');
            if (i >= 0)
            {
                dataSource = dataSource.Substring(0, i);
            }

            i = dataSource.LastIndexOf('\\');
            if (i >= 0)
            {
                dataSource = dataSource.Substring(0, i);
            }

            // trim redundant whitespace
            dataSource = dataSource.Trim();

            // check if servername end with any azure endpoints
            for (i = 0; i < s_azureSqlServerEndpoints.Length; i++)
            {
                if (dataSource.EndsWith(s_azureSqlServerEndpoints[i], StringComparison.OrdinalIgnoreCase))
                {
                    return true;
                }
            }
            return false;
        }

        private static bool CheckException<TException>(Exception ex, string exceptionMessage, bool innerExceptionMustBeNull) where TException : Exception
        {
            return ((ex != null) && (ex is TException) &&
                ((string.IsNullOrEmpty(exceptionMessage)) || (ex.Message.Contains(exceptionMessage))) &&
                ((!innerExceptionMustBeNull) || (ex.InnerException == null)));
        }

        public static void AssertEqualsWithDescription(object expectedValue, object actualValue, string failMessage)
        {
            if (expectedValue == null || actualValue == null)
            {
                var msg = string.Format("{0}\nExpected: {1}\nActual: {2}", failMessage, expectedValue, actualValue);
                Assert.True(expectedValue == actualValue, msg);
            }
            else
            {
                var msg = string.Format("{0}\nExpected: {1} ({2})\nActual: {3} ({4})", failMessage, expectedValue, expectedValue.GetType(), actualValue, actualValue.GetType());
                Assert.True(expectedValue.Equals(actualValue), msg);
            }
        }

        public static TException AssertThrowsWrapper<TException>(Action actionThatFails, string exceptionMessage = null, bool innerExceptionMustBeNull = false, Func<TException, bool> customExceptionVerifier = null) where TException : Exception
        {
            TException ex = Assert.Throws<TException>(actionThatFails);
            if (exceptionMessage != null)
            {
                Assert.True(ex.Message.Contains(exceptionMessage),
                    string.Format("FAILED: Exception did not contain expected message.\nExpected: {0}\nActual: {1}", exceptionMessage, ex.Message));
            }

            if (innerExceptionMustBeNull)
            {
                Assert.True(ex.InnerException == null, "FAILED: Expected InnerException to be null.");
            }

            if (customExceptionVerifier != null)
            {
                Assert.True(customExceptionVerifier(ex), "FAILED: Custom exception verifier returned false for this exception.");
            }

            return ex;
        }

        public static TException AssertThrowsWrapper<TException, TInnerException>(Action actionThatFails, string exceptionMessage = null, string innerExceptionMessage = null, bool innerExceptionMustBeNull = false, Func<TException, bool> customExceptionVerifier = null) where TException : Exception
        {
            TException ex = AssertThrowsWrapper<TException>(actionThatFails, exceptionMessage, innerExceptionMustBeNull, customExceptionVerifier);

            if (innerExceptionMessage != null)
            {
                Assert.True(ex.InnerException != null, "FAILED: Cannot check innerExceptionMessage because InnerException is null.");
                Assert.True(ex.InnerException.Message.Contains(innerExceptionMessage),
                    string.Format("FAILED: Inner Exception did not contain expected message.\nExpected: {0}\nActual: {1}", innerExceptionMessage, ex.InnerException.Message));
            }

            return ex;
        }

        public static TException AssertThrowsWrapper<TException, TInnerException, TInnerInnerException>(Action actionThatFails, string exceptionMessage = null, string innerExceptionMessage = null, string innerInnerExceptionMessage = null, bool innerInnerInnerExceptionMustBeNull = false) where TException : Exception where TInnerException : Exception where TInnerInnerException : Exception
        {
            TException ex = AssertThrowsWrapper<TException, TInnerException>(actionThatFails, exceptionMessage, innerExceptionMessage);
            if (innerInnerInnerExceptionMustBeNull)
            {
                Assert.True(ex.InnerException != null, "FAILED: Cannot check innerInnerInnerExceptionMustBeNull since InnerException is null");
                Assert.True(ex.InnerException.InnerException == null, "FAILED: Expected InnerInnerException to be null.");
            }

            if (innerInnerExceptionMessage != null)
            {
                Assert.True(ex.InnerException != null, "FAILED: Cannot check innerInnerExceptionMessage since InnerException is null");
                Assert.True(ex.InnerException.InnerException != null, "FAILED: Cannot check innerInnerExceptionMessage since InnerInnerException is null");
                Assert.True(ex.InnerException.InnerException.Message.Contains(innerInnerExceptionMessage),
                    string.Format("FAILED: Inner Exception did not contain expected message.\nExpected: {0}\nActual: {1}", innerInnerExceptionMessage, ex.InnerException.InnerException.Message));
            }

            return ex;
        }

        public static TException ExpectFailure<TException>(Action actionThatFails, string[] exceptionMessages, bool innerExceptionMustBeNull = false, Func<TException, bool> customExceptionVerifier = null) where TException : Exception
        {
            try
            {
                actionThatFails();
                Console.WriteLine("ERROR: Did not get expected exception");
                return null;
            }
            catch (Exception ex)
            {
                foreach (string exceptionMessage in exceptionMessages)
                {
                    if ((CheckException<TException>(ex, exceptionMessage, innerExceptionMustBeNull)) && ((customExceptionVerifier == null) || (customExceptionVerifier(ex as TException))))
                    {
                        return (ex as TException);
                    }
                }
                throw;
            }
        }

        public static TException ExpectFailure<TException, TInnerException>(Action actionThatFails, string exceptionMessage = null, string innerExceptionMessage = null, bool innerInnerExceptionMustBeNull = false) where TException : Exception where TInnerException : Exception
        {
            try
            {
                actionThatFails();
                Console.WriteLine("ERROR: Did not get expected exception");
                return null;
            }
            catch (Exception ex)
            {
                if ((CheckException<TException>(ex, exceptionMessage, false)) && (CheckException<TInnerException>(ex.InnerException, innerExceptionMessage, innerInnerExceptionMustBeNull)))
                {
                    return (ex as TException);
                }
                else
                {
                    throw;
                }
            }
        }

        public static TException ExpectFailure<TException, TInnerException, TInnerInnerException>(Action actionThatFails, string exceptionMessage = null, string innerExceptionMessage = null, string innerInnerExceptionMessage = null, bool innerInnerInnerExceptionMustBeNull = false) where TException : Exception where TInnerException : Exception where TInnerInnerException : Exception
        {
            try
            {
                actionThatFails();
                Console.WriteLine("ERROR: Did not get expected exception");
                return null;
            }
            catch (Exception ex)
            {
                if ((CheckException<TException>(ex, exceptionMessage, false)) && (CheckException<TInnerException>(ex.InnerException, innerExceptionMessage, false)) && (CheckException<TInnerInnerException>(ex.InnerException.InnerException, innerInnerExceptionMessage, innerInnerInnerExceptionMustBeNull)))
                {
                    return (ex as TException);
                }
                else
                {
                    throw;
                }
            }
        }

        public static void ExpectAsyncFailure<TException>(Func<Task> actionThatFails, string exceptionMessage = null, bool innerExceptionMustBeNull = false) where TException : Exception
        {
            ExpectFailure<AggregateException, TException>(() => actionThatFails().Wait(), null, exceptionMessage, innerExceptionMustBeNull);
        }

        public static void ExpectAsyncFailure<TException, TInnerException>(Func<Task> actionThatFails, string exceptionMessage = null, string innerExceptionMessage = null, bool innerInnerExceptionMustBeNull = false) where TException : Exception where TInnerException : Exception
        {
            ExpectFailure<AggregateException, TException, TInnerException>(() => actionThatFails().Wait(), null, exceptionMessage, innerExceptionMessage, innerInnerExceptionMustBeNull);
        }

        public static string GenerateObjectName()
        {
            return string.Format("TEST_{0}{1}{2}", Environment.GetEnvironmentVariable("ComputerName"), Environment.TickCount, Guid.NewGuid()).Replace('-', '_');
        }

        // Returns randomly generated characters of length 11.
        public static string GenerateRandomCharacters(string prefix)
        {
            string path = Path.GetRandomFileName();
            path = path.Replace(".", ""); // Remove period.
            return prefix + path;
        }

        public static void RunNonQuery(string connectionString, string sql)
        {
            using (SqlConnection connection = new SqlConnection(connectionString))
            using (SqlCommand command = connection.CreateCommand())
            {
                connection.Open();
                command.CommandText = sql;
                command.ExecuteNonQuery();
            }
        }

        public static DataTable RunQuery(string connectionString, string sql)
        {
            DataTable result = null;
            using (SqlConnection connection = new SqlConnection(connectionString))
            {
                connection.Open();
                using (SqlCommand command = connection.CreateCommand())
                {
                    command.CommandText = sql;
                    using (SqlDataReader reader = command.ExecuteReader())
                    {
                        result = new DataTable();
                        result.Load(reader);
                    }
                }
            }
            return result;
        }
    }
}<|MERGE_RESOLUTION|>--- conflicted
+++ resolved
@@ -128,10 +128,6 @@
 
             return false;
         }
-<<<<<<< HEAD
-
-=======
->>>>>>> 6129bf74
 
         // the name length will be no more then (16 + prefix.Length + escapeLeft.Length + escapeRight.Length)
         // some providers does not support names (Oracle supports up to 30)
