﻿// Licensed to the .NET Foundation under one or more agreements.
// The .NET Foundation licenses this file to you under the MIT license.
// See the LICENSE file in the project root for more information.

using System;
using System.Linq;

namespace Microsoft.Data.SqlClient
{
<<<<<<< HEAD
    /// <summary>
    /// Class to hold the enclave's RSA public key
    /// </summary>
=======
>>>>>>> 41970f57
    internal class EnclavePublicKey
    {
        public byte[] PublicKey { get; set; }

        public EnclavePublicKey(byte[] payload)
        {
            PublicKey = payload;
        }
    }

<<<<<<< HEAD
    /// <summary>
    /// Class to hold the Enclave's Diffie-Hellman public key and signature
    /// </summary>
=======
    // Class to hold the Enclave's Diffie-Hellman public key and signature
>>>>>>> 41970f57
    internal class EnclaveDiffieHellmanInfo
    {
        public int Size { get; private set; }

        public byte[] PublicKey { get; private set; }

        public byte[] PublicKeySignature { get; private set; }

        public EnclaveDiffieHellmanInfo(byte[] payload)
        {
            Size = payload.Length;

            int offset = 0;
            int publicKeySize = BitConverter.ToInt32(payload, offset);
            offset += sizeof(int);

            int publicKeySignatureSize = BitConverter.ToInt32(payload, offset);
            offset += sizeof(int);

            PublicKey = payload.Skip(offset).Take(publicKeySize).ToArray();
            offset += publicKeySize;

            PublicKeySignature = payload.Skip(offset).Take(publicKeySignatureSize).ToArray();
            offset += publicKeySignatureSize;
        }
    }

<<<<<<< HEAD
    /// <summary>
    /// 
    /// </summary>
=======
>>>>>>> 41970f57
    internal enum EnclaveType
    {
        None = 0,

        Vbs = 1,

        Sgx = 2
    }
}<|MERGE_RESOLUTION|>--- conflicted
+++ resolved
@@ -7,12 +7,6 @@
 
 namespace Microsoft.Data.SqlClient
 {
-<<<<<<< HEAD
-    /// <summary>
-    /// Class to hold the enclave's RSA public key
-    /// </summary>
-=======
->>>>>>> 41970f57
     internal class EnclavePublicKey
     {
         public byte[] PublicKey { get; set; }
@@ -23,13 +17,6 @@
         }
     }
 
-<<<<<<< HEAD
-    /// <summary>
-    /// Class to hold the Enclave's Diffie-Hellman public key and signature
-    /// </summary>
-=======
-    // Class to hold the Enclave's Diffie-Hellman public key and signature
->>>>>>> 41970f57
     internal class EnclaveDiffieHellmanInfo
     {
         public int Size { get; private set; }
@@ -57,12 +44,6 @@
         }
     }
 
-<<<<<<< HEAD
-    /// <summary>
-    /// 
-    /// </summary>
-=======
->>>>>>> 41970f57
     internal enum EnclaveType
     {
         None = 0,
