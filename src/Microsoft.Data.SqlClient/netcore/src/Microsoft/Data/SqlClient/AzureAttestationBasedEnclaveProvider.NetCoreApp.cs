--- conflicted
+++ resolved
@@ -45,13 +45,7 @@
 
 namespace Microsoft.Data.SqlClient
 {
-<<<<<<< HEAD
-    /// <summary>
-    /// Implementation of an Enclave provider (both for Sgx and Vsm) with Azure Attestation
-    /// </summary>
-=======
     // Implementation of an Enclave provider (both for Sgx and Vsm) with Azure Attestation
->>>>>>> 41970f57
     internal class AzureAttestationEnclaveProvider : EnclaveProviderBase
     {
         #region Constants
