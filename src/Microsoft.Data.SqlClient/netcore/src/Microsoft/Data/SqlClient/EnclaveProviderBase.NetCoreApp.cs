﻿// Licensed to the .NET Foundation under one or more agreements.
// The .NET Foundation licenses this file to you under the MIT license.
// See the LICENSE file in the project root for more information.

using System;
using System.Runtime.Caching;
using System.Security.Cryptography;
using System.Threading;

// Enclave session locking model
// 1. For doing the enclave attestation, driver makes either 1, 2 or 3 API calls(in order)
// - GetEnclaveSession
// - GetAttestationParameters
// - CreateEnclaveSession

// First API call when an enclave session is cached.
// First 2 API calls when we are running a non-enclave query with no session cached.
// All 3 API calls in order when you run an enclave query with no session cached.

// In case if the enclave session is cached and validate(not expired), GetEnclaveSession API returns the SqlEnclaveSession.
// In case if the enclave session is not cached then driver end up calling GetAttestationParameters and CreateEnclaveSession.
// Note: When we have non-enclave query, then in those cases we never call CreateEnclaveSession. This is one of main pivot point for designing the below locking model.
// As per current API design driver passes attestation url and the server name during GetEnclaveSession but not in GetAttestationParameters.
// In order to create the attestation parameter enclave provider needs to know the attestation url. To overcome this limitation we added a AttestationInfoCache memory cache
// which save the attestation url and nonce with current thread as the lookup key.
// Later we use the AttestationInfoCache object to retrieve the attestation url in GetAttestationParameters which we saved during CreateEnclaveSession call.

// 2. In case during application start, if app spins of multiple threads at the same time (during stress test or benchmarking) where DB connection is Always encrypted enabled,
// then with the existing design we end up creating multiple enclave session. Each enclave session adds an extra memory overhead to the system and also it generates multiple calls to attestation
// service, which customer may be paying for.
// Current design try to collapse multiple GetEnclaveSession calls into a single call to CreateEnclaveSession.We achieve this goal by introducing a lock in GetEnclaveSession
// such that when we have some outstanding call doing the attestation, then all the other call to GetEnclaveSession wait for the ongoing attestation loop to complete.
// To avoid infinite thread starvation, we also added a lock timeout.
// If the ongoing attestation request completes successfully, then it creates the enclave session and release the lock so that all the subsequent request reads uses the cached value.
// In cases if the network is extremely slow and the lock timeout expires before the current ongoing attestation complete, in those cases we end up triggering the enclave attestation
// on the current thread.

// Scenario (1)
// we have 2 threads, where the both threads require enclave computation.
// When thread one invokes GetEnclaveSession then it successfully sets the event (as its the first request in the system).
// Later when the 2nd thread comes along then it gets blocked on sessionLockEvent.WaitOne till attestation on thread 1 completes or event timeout.

// case 1: Attestation on thread 1 completes before event timeout happens
// In this case thread 1 signal the event after completing the attestation and save the enclave session value.
// Thread 2 gets the event signaled and read the cache enclave session value and return.

// case 2: Attestation on thread 1 does not complete before lock time happens
// In this case thread 1 is unable to signal on time. Hence thread 2 starts its own attestation process and reduces the timeout to 0 so that any
// further request doesn't get block on timeout.
// If the attestation request on either thread completes it will signal the event and reset the time out to default value.
// In this case if we have multiple threads (say n threads) waiting for the attestation request to complete and it never completes on the first thread then we end up making n attestation requests.

// Scenario (2)
// We have 2 threads, where first query on thread 1 does not require enclave computation but subsequent query on thread 1 does, whereas on thread 2 all query needs enclave computation.
// When thread one invokes GetEnclaveSession then it successfully sets the event (as it the first request in the system).
// Later when the 2nd thread comes along then it gets blocked on sessionLockEvent.WaitOne till attestation on thread 1 completes or event timeout.

// Running first query on thread 1 while thread 2 waiting (no timeout)
// In this case thread 1 never signal the event (while running 1st query) as it does not require enclave computation.
// So thread 2 keeps waiting either for timeout to happen or thread 1 again comes in setup the enclave session to signal it.

// Running second query on thread 1 while thread 2 waiting (no timeout)
// In this case thread 1 don't have to wait for event as it’s already did it while running 1st query.
// Now thread 2 keeps waiting either for timeout to happen or thread 1 finish up setting the session.

namespace Microsoft.Data.SqlClient
<<<<<<< HEAD
{ 
    /// <summary>
    /// Base class for Enclave provider
    /// </summary>
=======
{
    // Base class for Enclave provider
>>>>>>> 41970f57
    internal abstract class EnclaveProviderBase : SqlColumnEncryptionEnclaveProvider
    {
        #region Constants
        private const int NonceSize = 256;
        private const int AttestationInfoCacheTimeoutInMinutes = 10;
        private const int LockTimeoutMaxInMilliseconds = 15 * 1000; // 15 seconds
        #endregion

        #region Members
        private static readonly EnclaveSessionCache SessionCache = new EnclaveSessionCache();

        private static AutoResetEvent sessionLockEvent = new AutoResetEvent(true);

        private static int lockTimeoutInMilliseconds = LockTimeoutMaxInMilliseconds;

        private static bool isSessionLockAcquired = false;

        private static readonly Object lockUpdateSessionLock = new Object();

        internal class AttestationInfoCacheItem
        {
            public string AttestationUrl { get; private set; }

            public byte[] AttestNonce { get; private set; }

            public AttestationInfoCacheItem(string attestationUri, byte[] nonce)
            {
                AttestationUrl = attestationUri;
                AttestNonce = nonce;
            }
        }

        // It is used to save the attestation url and nonce value across API calls
        protected static readonly MemoryCache AttestationInfoCache = new MemoryCache("AttestationInfoCache");
        #endregion

        #region Public methods
        // Helper method to get the enclave session from the cache if present
        protected void GetEnclaveSessionHelper(string servername, string attestationUrl, bool shouldGenerateNonce, out SqlEnclaveSession sqlEnclaveSession, out long counter)
        {
            sqlEnclaveSession = SessionCache.GetEnclaveSession(servername, attestationUrl, out counter);
            if (sqlEnclaveSession == null)
            {
                bool sessionCacheLockTaken = false;
                bool sameThreadRetry = false;

                // In case if on some thread we are running SQL workload which don't require attestation, then in those cases we don't want same thread to wait for event to be signaled.
                // hence skipping it
                AttestationInfoCacheItem attestationInfoCacheItem = AttestationInfoCache[Thread.CurrentThread.ManagedThreadId.ToString()] as AttestationInfoCacheItem;
                if (attestationInfoCacheItem != null)
                {
                    sameThreadRetry = true;
                }
                else
                {
                    // We are explicitly not signalling the event here, as we want to hold the event till driver calls CreateEnclaveSession
                    // If we signal the event now, then multiple thread end up calling GetAttestationParameters which triggers the attestation workflow.
                    sessionCacheLockTaken = sessionLockEvent.WaitOne(lockTimeoutInMilliseconds);

                    if (sessionCacheLockTaken)
                    {
                        lock (lockUpdateSessionLock)
                        {
                            isSessionLockAcquired = true;
                        }
                    }
                }

                // In case of multi-threaded application, first thread will set the event and all the subsequent threads will wait here either until the enclave
                // session is created or timeout happens.
                if (sessionCacheLockTaken || sameThreadRetry)
                {
                    // While the current thread is waiting for event to be signaled and in the meanwhile we already completed the attestation on different thread
                    // then we need to signal the event here
                    sqlEnclaveSession = SessionCache.GetEnclaveSession(servername, attestationUrl, out counter);
                    if (sqlEnclaveSession != null && !sameThreadRetry)
                    {
                        lock (lockUpdateSessionLock)
                        {
                            isSessionLockAcquired = false;
                            sessionLockEvent.Set();
                        }
                    }
                }
                else
                {
                    // In case if we are unable to signal the event, then it represents either
                    // 1. On other thread we have an ongoing attestation request which is taking more time may due to slow network or
                    // 2. Current workload doesn't require enclave computation due to which driver is not invoking the CreateEnclaveSession, hence sqlEnclaveSession is never set.
                    // In both cases we need to reduce the timeout to 0 so that subsequent request should not wait.
                    Interlocked.Exchange(ref lockTimeoutInMilliseconds, 0);
                }

                if (sqlEnclaveSession == null)
                {
                    if (!sameThreadRetry)
                    {
                        // Client decides to initiate the process of attesting the enclave and to establish a secure session with the enclave.
                        // To ensure that server send new attestation request instead of replaying / re-sending the old token, we will create a nonce for current attestation request.
                        byte[] nonce = new byte[NonceSize];
                        if (shouldGenerateNonce)
                        {
                            using (RandomNumberGenerator rng = new RNGCryptoServiceProvider())
                            {
                                rng.GetBytes(nonce);
                            }
                        }

                        attestationInfoCacheItem = new AttestationInfoCacheItem(attestationUrl, nonce);
                    }

                    AttestationInfoCache.Set(Thread.CurrentThread.ManagedThreadId.ToString(), attestationInfoCacheItem, DateTime.UtcNow.AddMinutes(AttestationInfoCacheTimeoutInMinutes));
                }
            }
        }

        // Reset the session lock status
        protected void UpdateEnclaveSessionLockStatus(SqlEnclaveSession sqlEnclaveSession)
        {
            // As per current design, we want to minimize the number of create session calls. To acheive this we block all the GetEnclaveSession calls until the first call to
            // GetEnclaveSession -> GetAttestationParameters -> CreateEnclaveSession completes or the event timeout happens.
            // Case 1: When the first request successfully creates the session, then all outstanding GetEnclaveSession will use the current session.
            // Case 2: When the first request unable to create the encalve session (may be due to some error or the first request doesn't require enclave computation) then in those case we set the event timeout to 0.
            if (sqlEnclaveSession != null && isSessionLockAcquired)
            {
                lock (lockUpdateSessionLock)
                {
                    if (isSessionLockAcquired)
                    {
                        isSessionLockAcquired = false;
                        Interlocked.Exchange(ref lockTimeoutInMilliseconds, LockTimeoutMaxInMilliseconds);
                        sessionLockEvent.Set();
                    }
                }
            }
        }

        // Helper method to remove the enclave session from the cache
        protected void InvalidateEnclaveSessionHelper(string servername, string attestationUrl, SqlEnclaveSession enclaveSessionToInvalidate)
        {
            SessionCache.InvalidateSession(servername, attestationUrl, enclaveSessionToInvalidate);
        }

        // Helper method for getting the enclave session from the session cache
        protected SqlEnclaveSession GetEnclaveSessionFromCache(string attestationUrl, string servername, out long counter)
        {
            return SessionCache.GetEnclaveSession(servername, attestationUrl, out counter);
        }

        // Helper method for adding the enclave session to the session cache
        protected SqlEnclaveSession AddEnclaveSessionToCache(string attestationUrl, string servername, byte[] sharedSecret, long sessionId, out long counter)
        {
            return SessionCache.CreateSession(attestationUrl, servername, sharedSecret, sessionId, out counter);
        }
    }
    #endregion
}<|MERGE_RESOLUTION|>--- conflicted
+++ resolved
@@ -64,15 +64,9 @@
 // Now thread 2 keeps waiting either for timeout to happen or thread 1 finish up setting the session.
 
 namespace Microsoft.Data.SqlClient
-<<<<<<< HEAD
-{ 
-    /// <summary>
-    /// Base class for Enclave provider
-    /// </summary>
-=======
 {
     // Base class for Enclave provider
->>>>>>> 41970f57
+
     internal abstract class EnclaveProviderBase : SqlColumnEncryptionEnclaveProvider
     {
         #region Constants
