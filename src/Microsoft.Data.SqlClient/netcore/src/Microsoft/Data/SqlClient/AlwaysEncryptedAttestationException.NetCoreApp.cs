--- conflicted
+++ resolved
@@ -6,24 +6,9 @@
 
 namespace Microsoft.Data.SqlClient
 {
-<<<<<<< HEAD
-   
-        /// <summary>
-        /// Represents errors occuring during an Always Encrypted secure enclave operation
-        /// </summary>
-        internal class AlwaysEncryptedAttestationException : Exception
-        {
-            /// <summary>
-            /// 
-            /// </summary>
-            /// <param name="message"></param>
-            /// <param name="innerException"></param>
-            public AlwaysEncryptedAttestationException(string message, Exception innerException) : base(message, innerException) { }
-=======
     internal class AlwaysEncryptedAttestationException : Exception
     {
         public AlwaysEncryptedAttestationException(string message, Exception innerException) : base(message, innerException) { }
->>>>>>> 41970f57
 
         public AlwaysEncryptedAttestationException(string message) : base(message) { }
 
