--- conflicted
+++ resolved
@@ -11,12 +11,6 @@
 
 namespace Microsoft.Data.SqlClient
 {
-<<<<<<< HEAD
-    /// <summary>
-    /// 
-    /// </summary>
-=======
->>>>>>> 41970f57
     internal abstract class VirtualizationBasedSecurityEnclaveProviderBase : EnclaveProviderBase
     {
         #region Members
