﻿// Licensed to the .NET Foundation under one or more agreements.
// The .NET Foundation licenses this file to you under the MIT license.
// See the LICENSE file in the project root for more information.

using System;
using System.Collections.Generic;
using System.IdentityModel.Tokens.Jwt;
using System.Linq;
using System.Runtime.Caching;
using System.Security.Claims;
using System.Security.Cryptography;
using System.Text;
using System.Threading;
using Microsoft.IdentityModel.JsonWebTokens;
using Microsoft.IdentityModel.Logging;
using Microsoft.IdentityModel.Protocols;
using Microsoft.IdentityModel.Protocols.OpenIdConnect;
using Microsoft.IdentityModel.Tokens;

// Azure Attestation Protocol Flow
// To start the attestation process, Sql Client sends the Protocol Id (i.e. 1), Nonce, Attestation Url and ECDH Public Key
// Sql Server uses attestation Url to attest the enclave and send the JWT to Sql client.
// Along with JWT, Sql server also sends enclave RSA public key, enclave Type, Enclave ECDH Public key.

// To verify the chain of trust here is how it works
// JWT is signed by well-known signing keys which Sql client can download over https (via OpenIdConnect protocol).
// JWT contains the Enclave public key to safeguard against spoofing enclave RSA public key.
// Enclave ECDH public key signed by enclave RSA key

// JWT validation
// To get the signing key for the JWT, we use OpenIdConnect API's. It download the signing keys from the well-known endpoint.
// We validate that JWT is signed, valid (i.e. not expired) and check the Issuer.

// Claim validation:
// Validate the RSA public key send by Sql server matches the value specified in JWT.

// Enclave Specific checks
// VSM
// Validate the nonce send by Sql client during start of attestation is same as that of specified in the JWT

// SGX
// JWT for SGX enclave does not contain nonce claim. To workaround this limitation Sql Server sends the RSA public key XOR with the Nonce.
// In Sql server tempered with the nonce value then both Sql Server and client will not able to compute the same shared secret.

namespace Microsoft.Data.SqlClient
{
<<<<<<< HEAD
    /// <summary>
    /// Implementation of an Enclave provider (both for Sgx and Vsm) with Azure Attestation
    /// </summary>
=======

    // Implementation of an Enclave provider (both for Sgx and Vsm) with Azure Attestation
>>>>>>> 41970f57
    internal class AzureAttestationEnclaveProvider : EnclaveProviderBase
    {
        #region Constants
        private const int DiffieHellmanKeySize = 384;
        private const int AzureBasedAttestationProtocolId = 1;
        private const int SigningKeyRetryInSec = 3;
        #endregion

        #region Members
        // this is meta data endpoint for AAS provided by Windows team
        // i.e. https://<attestation_instance>/.well-known/openid-configuration
        // such as https://sql.azure.attest.com/.well-known/openid-configuration
        private const string AttestationUrlSuffix = @"/.well-known/openid-configuration";

        private static readonly MemoryCache OpenIdConnectConfigurationCache = new MemoryCache("OpenIdConnectConfigurationCache");
        #endregion

        #region Public methods

        // When overridden in a derived class, looks up an existing enclave session information in the enclave session cache.
        // If the enclave provider doesn't implement enclave session caching, this method is expected to return null in the sqlEnclaveSession parameter.
        public override void GetEnclaveSession(string servername, string attestationUrl, out SqlEnclaveSession sqlEnclaveSession, out long counter)
        {
            GetEnclaveSessionHelper(servername, attestationUrl, true, out sqlEnclaveSession, out counter);
        }

        // Gets the information that SqlClient subsequently uses to initiate the process of attesting the enclave and to establish a secure session with the enclave.
        public override SqlEnclaveAttestationParameters GetAttestationParameters()
        {
            ECDiffieHellmanCng clientDHKey = new ECDiffieHellmanCng(DiffieHellmanKeySize);
            clientDHKey.KeyDerivationFunction = ECDiffieHellmanKeyDerivationFunction.Hash;
            clientDHKey.HashAlgorithm = CngAlgorithm.Sha256;
            byte[] attestationParam = PrepareAttestationParameters();
            return new SqlEnclaveAttestationParameters(AzureBasedAttestationProtocolId, attestationParam, clientDHKey);
        }


        // When overridden in a derived class, performs enclave attestation, generates a symmetric key for the session, creates a an enclave session and stores the session information in the cache.
        public override void CreateEnclaveSession(byte[] attestationInfo, ECDiffieHellmanCng clientDHKey, string attestationUrl, string servername, out SqlEnclaveSession sqlEnclaveSession, out long counter)
        {
            sqlEnclaveSession = null;
            counter = 0;
            try
            {
                AttestationInfoCacheItem attestationInfoCacheItem = AttestationInfoCache.Remove(Thread.CurrentThread.ManagedThreadId.ToString()) as AttestationInfoCacheItem;
                sqlEnclaveSession = GetEnclaveSessionFromCache(servername, attestationUrl, out counter);
                if (sqlEnclaveSession == null)
                {
                    if (attestationInfoCacheItem != null)
                    {
                        byte[] nonce = attestationInfoCacheItem.AttestNonce;

                        IdentityModelEventSource.ShowPII = true;

                        // Deserialize the payload
                        AzureAttestationInfo attestInfo = new AzureAttestationInfo(attestationInfo);

                        // Validate the attestation info
                        VerifyAzureAttestationInfo(attestationUrl, attestInfo.EnclaveType, attestInfo.AttestationToken.AttestationToken, attestInfo.Identity, nonce);

                        // Set up shared secret and validate signature
                        byte[] sharedSecret = GetSharedSecret(attestInfo.Identity, nonce, attestInfo.EnclaveType, attestInfo.EnclaveDHInfo, clientDHKey);

                        // add session to cache
                        sqlEnclaveSession = AddEnclaveSessionToCache(attestationUrl, servername, sharedSecret, attestInfo.SessionId, out counter);
                    }
                    else
                    {
                        throw new AlwaysEncryptedAttestationException(Strings.FailToCreateEnclaveSession);
                    }
                }
            }
            finally
            {
                // As per current design, we want to minimize the number of create session calls. To acheive this we block all the GetEnclaveSession calls until the first call to
                // GetEnclaveSession -> GetAttestationParameters -> CreateEnclaveSession completes or the event timeout happen.
                // Case 1: When the first request successfully creates the session, then all outstanding GetEnclaveSession will use the current session.
                // Case 2: When the first request unable to create the encalve session (may be due to some error or the first request doesn't require enclave computation) then in those case we set the event timeout to 0.
                UpdateEnclaveSessionLockStatus(sqlEnclaveSession);
            }
        }


        // When overridden in a derived class, looks up and evicts an enclave session from the enclave session cache, if the provider implements session caching.
        public override void InvalidateEnclaveSession(string serverName, string enclaveAttestationUrl, SqlEnclaveSession enclaveSessionToInvalidate)
        {
            InvalidateEnclaveSessionHelper(serverName, enclaveAttestationUrl, enclaveSessionToInvalidate);
        }
        #endregion

        #region Internal Class
        // A model class respresenting the deserialization of the byte payload the client
        // receives from SQL Server while setting up a session.
        // Protocol format:
        // 1. Total Size of the attestation blob as UINT
        // 2. Size of Enclave RSA public key as UINT
        // 3. Size of Attestation token as UINT
        // 4. Enclave Type as UINT
        // 5. Enclave RSA public key (raw key, of length #2)
        // 6. Attestation token (of length #3)
        // 7. Size of Session Id was UINT
        // 8. Session id value
        // 9. Size of enclave ECDH public key
        // 10. Enclave ECDH public key (of length #9)
        internal class AzureAttestationInfo
        {
            public uint TotalSize { get; set; }

            // The enclave's RSA Public Key.
            // Needed to establish trust of the enclave.
            // Used to verify the enclave's DiffieHellman info.
            public EnclavePublicKey Identity { get; set; }

            // The enclave report from the SQL Server host's enclave.
            public AzureAttestationToken AttestationToken { get; set; }

            // The id of the current session.
            // Needed to set up a secure session between the client and enclave.
            public long SessionId { get; set; }

            public EnclaveType EnclaveType { get; set; }

            // The DiffieHellman public key and signature of SQL Server host's enclave.
            // Needed to set up a secure session between the client and enclave.
            public EnclaveDiffieHellmanInfo EnclaveDHInfo { get; set; }

            public AzureAttestationInfo(byte[] attestationInfo)
            {
                try
                {
                    int offset = 0;

                    // Total size of the attestation info buffer
                    TotalSize = BitConverter.ToUInt32(attestationInfo, offset);
                    offset += sizeof(uint);

                    // Size of the Enclave public key
                    int identitySize = BitConverter.ToInt32(attestationInfo, offset);
                    offset += sizeof(uint);

                    // Size of the Azure attestation token
                    int attestationTokenSize = BitConverter.ToInt32(attestationInfo, offset);
                    offset += sizeof(uint);

                    // Enclave type
                    int enclaveType = BitConverter.ToInt32(attestationInfo, offset);
                    EnclaveType = (EnclaveType)enclaveType;
                    offset += sizeof(uint);

                    // Get the enclave public key
                    byte[] identityBuffer = attestationInfo.Skip(offset).Take(identitySize).ToArray();
                    Identity = new EnclavePublicKey(identityBuffer);
                    offset += identitySize;

                    // Get Azure attestation token
                    byte[] attestationTokenBuffer = attestationInfo.Skip(offset).Take(attestationTokenSize).ToArray();
                    AttestationToken = new AzureAttestationToken(attestationTokenBuffer);
                    offset += attestationTokenSize;

                    uint secureSessionInfoResponseSize = BitConverter.ToUInt32(attestationInfo, offset);
                    offset += sizeof(uint);

                    SessionId = BitConverter.ToInt64(attestationInfo, offset);
                    offset += sizeof(long);

                    int secureSessionBufferSize = Convert.ToInt32(secureSessionInfoResponseSize) - sizeof(uint);
                    byte[] secureSessionBuffer = attestationInfo.Skip(offset).Take(secureSessionBufferSize).ToArray();
                    EnclaveDHInfo = new EnclaveDiffieHellmanInfo(secureSessionBuffer);
                    offset += Convert.ToInt32(EnclaveDHInfo.Size);
                }
                catch (Exception exception)
                {
                    throw new AlwaysEncryptedAttestationException(String.Format(Strings.FailToParseAttestationInfo, exception.Message));
                }
            }
        }

        // A managed model representing the output of EnclaveGetAttestationReport
        // https://msdn.microsoft.com/en-us/library/windows/desktop/mt844233(v=vs.85).aspx
        internal class AzureAttestationToken
        {
            public string AttestationToken { get; set; }

            public AzureAttestationToken(byte[] payload)
            {
                string jwt = System.Text.Encoding.Default.GetString(payload);
                AttestationToken = jwt.Trim().Trim('"');
            }
        }
        #endregion Internal Class

        #region Private helpers
        // Prepare the attestation data in following format
        // Attestation Url length
        // Attestation Url
        // Size of nonce
        // Nonce value
        internal byte[] PrepareAttestationParameters()
        {
            AttestationInfoCacheItem attestationInfoCacheItem = AttestationInfoCache[Thread.CurrentThread.ManagedThreadId.ToString()] as AttestationInfoCacheItem;
            if (attestationInfoCacheItem != null)
            {
                // In c# strings are not null terminated, so adding the null termination before serializing it
                string attestationUrlLocal = attestationInfoCacheItem.AttestationUrl + char.MinValue;
                byte[] serializedAttestationUrl = Encoding.Unicode.GetBytes(attestationUrlLocal);
                byte[] serializedAttestationUrlLength = BitConverter.GetBytes(serializedAttestationUrl.Length);

                // serializing nonce
                byte[] serializedNonce = attestationInfoCacheItem.AttestNonce;
                byte[] serializedNonceLength = BitConverter.GetBytes(attestationInfoCacheItem.AttestNonce.Length);

                // Computing the total length of the data
                int totalDataSize = serializedAttestationUrl.Length + serializedAttestationUrlLength.Length + serializedNonce.Length + serializedNonceLength.Length;

                int dataCopied = 0;
                byte[] attestationParam = new byte[totalDataSize];

                // copy the attestation url and url length
                Buffer.BlockCopy(serializedAttestationUrlLength, 0, attestationParam, dataCopied, serializedAttestationUrlLength.Length);
                dataCopied += serializedAttestationUrlLength.Length;

                Buffer.BlockCopy(serializedAttestationUrl, 0, attestationParam, dataCopied, serializedAttestationUrl.Length);
                dataCopied += serializedAttestationUrl.Length;

                // copy the nonce and nonce length
                Buffer.BlockCopy(serializedNonceLength, 0, attestationParam, dataCopied, serializedNonceLength.Length);
                dataCopied += serializedNonceLength.Length;

                Buffer.BlockCopy(serializedNonce, 0, attestationParam, dataCopied, serializedNonce.Length);
                dataCopied += serializedNonce.Length;

                return attestationParam;
            }
            else
            {
                throw new AlwaysEncryptedAttestationException(Strings.FailToCreateEnclaveSession);
            }
        }

        private void VerifyAzureAttestationInfo(string attestationUrl, EnclaveType enclaveType, string attestationToken, EnclavePublicKey enclavePublicKey, byte[] nonce)
        {
            bool shouldForceUpdateSigningKeys = false;
            string attestationInstanceUrl = GetAttestationInstanceUrl(attestationUrl);

            bool shouldRetryValidation;
            bool isSignatureValid;
            string exceptionMessage = string.Empty;
            do
            {
                shouldRetryValidation = false;

                // Get the OpenId config object for the signing keys
                OpenIdConnectConfiguration openIdConfig = GetOpenIdConfigForSigningKeys(attestationInstanceUrl, shouldForceUpdateSigningKeys);

                // Verify the token signature against the signing keys downloaded from meta data end point
                bool isKeySigningExpired;
                isSignatureValid = VerifyTokenSignature(attestationToken, attestationInstanceUrl, openIdConfig.SigningKeys, out isKeySigningExpired, out exceptionMessage);

                // In cases if we fail to validate the token, since we are using the old signing keys
                // let's re-download the signing keys again and re-validate the token signature
                if (!isSignatureValid && isKeySigningExpired && !shouldForceUpdateSigningKeys)
                {
                    shouldForceUpdateSigningKeys = true;
                    shouldRetryValidation = true;
                }
            }
            while (shouldRetryValidation);

            if (!isSignatureValid)
            {
                throw new AlwaysEncryptedAttestationException(String.Format(Strings.AttestationTokenSignatureValidationFailed, exceptionMessage));
            }

            // Validate claims in the token
            ValidateAttestationClaims(enclaveType, attestationToken, enclavePublicKey, nonce);
        }

        private static string GetInnerMostExceptionMessage(Exception exception)
        {
            Exception exLocal = exception;
            while (exLocal.InnerException != null)
            {
                exLocal = exLocal.InnerException;
            }

            return exLocal.Message;
        }

        private OpenIdConnectConfiguration GetOpenIdConfigForSigningKeys(string url, bool forceUpdate)
        {
            OpenIdConnectConfiguration openIdConnectConfig = OpenIdConnectConfigurationCache[url] as OpenIdConnectConfiguration;
            if (forceUpdate || openIdConnectConfig == null)
            {
                // Compute the meta data endpoint
                string openIdMetadataEndpoint = url + AttestationUrlSuffix;

                try
                {
                    IConfigurationManager<OpenIdConnectConfiguration> configurationManager = new ConfigurationManager<OpenIdConnectConfiguration>(openIdMetadataEndpoint, new OpenIdConnectConfigurationRetriever());
                    openIdConnectConfig = configurationManager.GetConfigurationAsync(CancellationToken.None).Result;
                }
                catch (Exception exception)
                {
                    throw new AlwaysEncryptedAttestationException(String.Format(Strings.GetAttestationTokenSigningKeysFailed, GetInnerMostExceptionMessage(exception)), exception);
                }

                OpenIdConnectConfigurationCache.Add(url, openIdConnectConfig, DateTime.UtcNow.AddDays(1));
            }

            return openIdConnectConfig;
        }

        private string GetAttestationInstanceUrl(string attestationUrl)
        {
            Uri attestationUri = new Uri(attestationUrl);
            return attestationUri.GetLeftPart(UriPartial.Authority);
        }

        private static ICollection<string> GenerateListOfIssuers(string tokenIssuerUrl)
        {
            List<string> issuerUrls = new List<string>();

            Uri tokenIssuerUri = new Uri(tokenIssuerUrl);
            int port = tokenIssuerUri.Port;
            bool isDefaultPort = tokenIssuerUri.IsDefaultPort;

            string issuerUrl = tokenIssuerUri.GetLeftPart(UriPartial.Authority);
            issuerUrls.Add(issuerUrl);

            if (isDefaultPort)
            {
                issuerUrls.Add(String.Concat(issuerUrl, ":", port.ToString()));
            }

            return issuerUrls;
        }

        private bool VerifyTokenSignature(string attestationToken, string tokenIssuerUrl, ICollection<SecurityKey> issuerSigningKeys, out bool isKeySigningExpired, out string exceptionMessage)
        {
            exceptionMessage = string.Empty;
            bool isSignatureValid = false;
            isKeySigningExpired = false;

            // Configure the TokenValidationParameters
            TokenValidationParameters validationParameters =
                new TokenValidationParameters
                {
                    RequireExpirationTime = true,
                    ValidateLifetime = true,
                    ValidateIssuer = true,
                    ValidateAudience = false,
                    RequireSignedTokens = true,
                    ValidIssuers = GenerateListOfIssuers(tokenIssuerUrl),
                    IssuerSigningKeys = issuerSigningKeys
                };

            try
            {
                SecurityToken validatedToken;
                JwtSecurityTokenHandler handler = new JwtSecurityTokenHandler();
                var token = handler.ValidateToken(attestationToken, validationParameters, out validatedToken);
                isSignatureValid = true;
            }
            catch (SecurityTokenExpiredException securityException)
            {
                throw new AlwaysEncryptedAttestationException(Strings.ExpiredAttestationToken, securityException);
            }
            catch (SecurityTokenValidationException securityTokenException)
            {
                isKeySigningExpired = true;

                // Sleep for SigningKeyRetryInSec sec before retrying to download the signing keys again.
                Thread.Sleep(SigningKeyRetryInSec * 1000);
                exceptionMessage = GetInnerMostExceptionMessage(securityTokenException);
            }
            catch (Exception exception)
            {
                throw new AlwaysEncryptedAttestationException(String.Format(Strings.InvalidAttestationToken, GetInnerMostExceptionMessage(exception)));
            }

            return isSignatureValid;
        }

        private byte[] ComputeSHA256(byte[] data)
        {
            byte[] result = null;
            try
            {
                using (SHA256 sha256 = SHA256.Create())
                {
                    result = sha256.ComputeHash(data);
                }
            }
            catch (Exception argumentException)
            {
                throw new AlwaysEncryptedAttestationException(Strings.InvalidArgumentToSHA256, argumentException);
            }
            return result;
        }

        private void ValidateAttestationClaims(EnclaveType enclaveType, string attestationToken, EnclavePublicKey enclavePublicKey, byte[] nonce)
        {
            // Read the json token
            JsonWebToken token = null;
            try
            {
                JsonWebTokenHandler tokenHandler = new JsonWebTokenHandler();
                token = tokenHandler.ReadJsonWebToken(attestationToken);
            }
            catch (ArgumentException argumentException)
            {
                throw new AlwaysEncryptedAttestationException(String.Format(Strings.FailToParseAttestationToken, argumentException.Message));
            }

            // Get all the claims from the token
            Dictionary<string, string> claims = new Dictionary<string, string>();
            foreach (Claim claim in token.Claims.ToList())
            {
                claims.Add(claim.Type, claim.Value);
            }

            // Get Enclave held data claim and validate it with the Base64UrlEncode(enclave public key)
            ValidateClaim(claims, "aas-ehd", enclavePublicKey.PublicKey);

            if (enclaveType == EnclaveType.Vbs)
            {
                // Get rp_data claim and validate it with the Base64UrlEncode(nonce)
                ValidateClaim(claims, "rp_data", nonce);
            }
        }

        private void ValidateClaim(Dictionary<string, string> claims, string claimName, byte[] actualData)
        {
            // Get required claim data
            string claimData;
            bool hasClaim = claims.TryGetValue(claimName, out claimData);
            if (!hasClaim)
            {
                throw new AlwaysEncryptedAttestationException(String.Format(Strings.MissingClaimInAttestationToken, claimName));
            }

            // Get the Base64Url of the actual data and compare it with claim
            string encodedActualData = string.Empty;
            try
            {
                encodedActualData = Base64UrlEncoder.Encode(actualData);
            }
            catch (Exception)
            {
                throw new AlwaysEncryptedAttestationException(Strings.InvalidArgumentToBase64UrlDecoder);
            }

            bool hasValidClaim = String.Equals(encodedActualData, claimData, StringComparison.InvariantCultureIgnoreCase);
            if (!hasValidClaim)
            {
                throw new AlwaysEncryptedAttestationException(String.Format(Strings.InvalidClaimInAttestationToken, claimName, claimData));
            }
        }

        private byte[] GetSharedSecret(EnclavePublicKey enclavePublicKey, byte[] nonce, EnclaveType enclaveType, EnclaveDiffieHellmanInfo enclaveDHInfo, ECDiffieHellmanCng clientDHKey)
        {
            byte[] enclaveRsaPublicKey = enclavePublicKey.PublicKey;

            // For SGX enclave we Sql server sends the enclave public key XOR'ed with Nonce.
            // In case if Sql server replayed old JWT then shared secret will not match and hence client will not able to determine the updated enclave keys.
            if (enclaveType == EnclaveType.Sgx)
            {
                for (int iterator = 0; iterator < enclaveRsaPublicKey.Length; iterator++)
                {
                    enclaveRsaPublicKey[iterator] = (byte)(enclaveRsaPublicKey[iterator] ^ nonce[iterator % nonce.Length]);
                }
            }

            // Perform signature verification. The enclave's DiffieHellman public key was signed by the enclave's RSA public key.
            CngKey cngkey = CngKey.Import(enclaveRsaPublicKey, CngKeyBlobFormat.GenericPublicBlob);
            using (RSACng rsacng = new RSACng(cngkey))
            {
                if (!rsacng.VerifyData(enclaveDHInfo.PublicKey, enclaveDHInfo.PublicKeySignature, HashAlgorithmName.SHA256, RSASignaturePadding.Pkcs1))
                {
                    throw new ArgumentException(Strings.GetSharedSecretFailed);
                }
            }

            CngKey key = CngKey.Import(enclaveDHInfo.PublicKey, CngKeyBlobFormat.GenericPublicBlob);
            return clientDHKey.DeriveKeyMaterial(key);
        }
        #endregion
    }
}<|MERGE_RESOLUTION|>--- conflicted
+++ resolved
@@ -44,14 +44,7 @@
 
 namespace Microsoft.Data.SqlClient
 {
-<<<<<<< HEAD
-    /// <summary>
-    /// Implementation of an Enclave provider (both for Sgx and Vsm) with Azure Attestation
-    /// </summary>
-=======
-
     // Implementation of an Enclave provider (both for Sgx and Vsm) with Azure Attestation
->>>>>>> 41970f57
     internal class AzureAttestationEnclaveProvider : EnclaveProviderBase
     {
         #region Constants
